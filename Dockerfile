--- conflicted
+++ resolved
@@ -1,5 +1,6 @@
 # installing node
 FROM node:18.6.0 as builder
+
 RUN mkdir -p /code
 WORKDIR /code
 ADD package* /code
@@ -14,22 +15,13 @@
 COPY lib lib
 COPY hardhat.config.js .
 
-<<<<<<< HEAD
 RUN npx hardhat compile
-
-# check with alex
 RUN npx hardhat deploy 
 
-# can you save this please we need to rebuild
-# once the export is completed we can try to run it
-# we might need to use the buildx thing to try to run it as well
 CMD ["npx", "hardhat", "node", "--hostname", "0.0.0.0"] 
 
 # run with
 # `docker run -p 8545:8545 -it valory/autonolas-governance:dev`
 
 # build with
-# `docker buildx build --platform linux/amd64 -t valory/autonolas-governance:dev . --load`
-=======
-RUN npx hardhat compile
->>>>>>> 94c9c31a
+# `docker buildx build --platform linux/amd64 -t valory/autonolas-governance:dev . --load`