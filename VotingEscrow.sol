--- conflicted
+++ resolved
@@ -88,16 +88,12 @@
     // Total token supply
     uint256 public supply;
     // Mapping of account address => LockedBalance
-    mapping(address => LockedBalance) public mapLockedBalance;
+    mapping(address => LockedBalance) public mapLockedBalances;
 
     // Total number of economical checkpoints (starting from zero)
     uint256 public totalNumPoints;
     // Mapping of point Id => point
-<<<<<<< HEAD
-    PointVoting[] public pointHistory;
-=======
-    mapping(uint256 => PointVoting) public mapSupplyPoints;
->>>>>>> f8bcc73f
+    PointVoting[] public supplyPoints;
     // Mapping of account address => PointVoting[point Id]
     mapping(address => PointVoting[]) public mapUserPoints;
     // Mapping of time => signed slope change
@@ -106,10 +102,6 @@
     uint8 public decimals;
     string public name;
     string public symbol;
-
-    // Smart wallet contract checker address for whitelisted (smart contract) wallets which are allowed to deposit
-    // The goal is to prevent tokenizing the escrow
-    address public smartWalletChecker;
 
     /// @dev Contract constructor
     /// @param _token Token address.
@@ -118,33 +110,11 @@
     constructor(address _token, string memory _name, string memory _symbol)
     {
         token = _token;
-<<<<<<< HEAD
-=======
-        mapSupplyPoints[0].blockNumber = block.number;
-        mapSupplyPoints[0].ts = block.timestamp;
->>>>>>> f8bcc73f
         name = _name;
         symbol = _symbol;
         decimals = ERC20(_token).decimals();
         // Push initial point such that default timestamp and block number are not zero
-        pointHistory.push(PointVoting(0, 0, block.timestamp, block.number, 0));
-    }
-
-    /// @dev Set an external contract to check for approved smart contract wallets
-    /// @param checker Address of Smart contract checker
-    function changeSmartWalletChecker(address checker) external onlyOwner {
-        smartWalletChecker = checker;
-    }
-
-    /// @dev Check if the call is from a whitelisted smart contract, revert if not
-    /// @param account Address to be checked
-    function _assertNotContract(address account) internal {
-        if (account != tx.origin) {
-            // TODO Implement own smart contract checker or use one from oracle-dev
-            if (smartWalletChecker != address(0) && !IChecker(smartWalletChecker).check(account)) {
-                revert UnauthorizedAccount(account);
-            }
-        }
+        supplyPoints.push(PointVoting(0, 0, block.timestamp, block.number, 0));
     }
 
     /// @dev Gets the most recently recorded user point for `account`.
@@ -177,7 +147,7 @@
     /// @param account User wallet
     /// @return Epoch time of the lock end
     function lockedEnd(address account) external view returns (uint256) {
-        return mapLockedBalance[account].end;
+        return mapLockedBalances[account].end;
     }
 
     /// @dev Record global and per-user data to checkpoint
@@ -222,13 +192,8 @@
         }
 
         PointVoting memory lastPoint;
-<<<<<<< HEAD
         if (curNumPoint > 0) {
-            lastPoint = pointHistory[curNumPoint];
-=======
-        if (_point > 0) {
-            lastPoint = mapSupplyPoints[_point];
->>>>>>> f8bcc73f
+            lastPoint = supplyPoints[curNumPoint];
         } else {
             lastPoint = PointVoting(0, 0, block.timestamp, block.number, supply);
         }
@@ -277,23 +242,13 @@
                     lastPoint.balance = supply;
                     break;
                 } else {
-<<<<<<< HEAD
-                    pointHistory.push(lastPoint);
+                    supplyPoints.push(lastPoint);
                 }
             }
         }
 
         totalNumPoints = curNumPoint;
-        // Now pointHistory is filled until t=now
-=======
-                    mapSupplyPoints[_point] = lastPoint;
-                }
-            }
-        }
-
-        numPoints = _point;
-        // Now mapSupplyPoints is filled until t=now
->>>>>>> f8bcc73f
+        // Now supplyPoints is filled until t == now
 
         if (account != address(0)) {
             // If last point was in this block, the slope change has been applied already
@@ -309,11 +264,7 @@
         }
 
         // Record the changed point into history
-<<<<<<< HEAD
-        pointHistory.push(lastPoint);
-=======
-        mapSupplyPoints[_point] = lastPoint;
->>>>>>> f8bcc73f
+        supplyPoints.push(lastPoint);
 
         if (account != address(0)) {
             // Schedule the slope changes (slope is going down)
@@ -366,7 +317,7 @@
         if (unlockTime != 0) {
             lockedBalance.end = unlockTime;
         }
-        mapLockedBalance[account] = lockedBalance;
+        mapLockedBalances[account] = lockedBalance;
 
         // Possibilities:
         // Both oldLocked.end could be current or expired (>/< block.timestamp)
@@ -394,7 +345,7 @@
     /// @param account User's wallet address
     /// @param value Amount to add to user's lock
     function depositFor(address account, uint256 value) external nonReentrant {
-        LockedBalance memory lockedBalance = mapLockedBalance[account];
+        LockedBalance memory lockedBalance = mapLockedBalances[account];
 
         if (value == 0) {
             revert ZeroValue();
@@ -412,9 +363,8 @@
     /// @param value Amount to deposit
     /// @param _unlock_time Epoch time when tokens unlock, rounded down to whole weeks
     function createLock(uint256 value, uint256 _unlock_time) external nonReentrant {
-        _assertNotContract(msg.sender);
         uint256 unlockTime = (_unlock_time / WEEK) * WEEK; // Locktime is rounded down to weeks
-        LockedBalance memory lockedBalance = mapLockedBalance[msg.sender];
+        LockedBalance memory lockedBalance = mapLockedBalances[msg.sender];
 
         if (value == 0) {
             revert ZeroValue();
@@ -435,9 +385,7 @@
     /// @dev Deposit `value` additional tokens for `msg.sender` without modifying the unlock time
     /// @param value Amount of tokens to deposit and add to the lock
     function increaseAmount(uint256 value) external nonReentrant {
-        _assertNotContract(msg.sender);
-
-        LockedBalance memory lockedBalance = mapLockedBalance[msg.sender];
+        LockedBalance memory lockedBalance = mapLockedBalances[msg.sender];
 
         if (value == 0) {
             revert ZeroValue();
@@ -455,9 +403,7 @@
     /// @dev Extend the unlock time for `msg.sender` to `_unlock_time`
     /// @param _unlock_time New number of seconds until tokens unlock
     function increaseUnlockTime(uint256 _unlock_time) external nonReentrant {
-        _assertNotContract(msg.sender);
-
-        LockedBalance memory lockedBalance = mapLockedBalance[msg.sender];
+        LockedBalance memory lockedBalance = mapLockedBalances[msg.sender];
         uint256 unlockTime = (_unlock_time / WEEK) * WEEK; // Locktime is rounded down to weeks
 
         if (lockedBalance.amount == 0) {
@@ -479,13 +425,13 @@
     /// @dev Withdraw all tokens for `msg.sender`
     /// @dev Only possible if the lock has expired
     function withdraw() external nonReentrant {
-        LockedBalance memory lockedBalance = mapLockedBalance[msg.sender];
+        LockedBalance memory lockedBalance = mapLockedBalances[msg.sender];
         if (lockedBalance.end > block.timestamp) {
             revert LockNotExpired(msg.sender, lockedBalance.end, block.timestamp);
         }
         uint256 value = uint256(int256(lockedBalance.amount));
 
-        mapLockedBalance[msg.sender] = LockedBalance(0,0);
+        mapLockedBalances[msg.sender] = LockedBalance(0,0);
         uint256 supplyBefore = supply;
         supply = supplyBefore - value;
 
@@ -500,108 +446,49 @@
         IERC20(token).safeTransfer(msg.sender, value);
     }
 
-<<<<<<< HEAD
-    function _binarySearch(PointVoting[] memory pv, uint256 maxPointNumber, uint256 blockNumber) internal view
-        returns (uint256 minPointNumber)
+    /// @dev Finds a closest point that has a specified block number.
+    /// @param points Set of points.
+    /// @param blockNumber Block to find.
+    /// @return point Point with the approximate index number for the specified block.
+    /// @return minPointNumber Point number.
+    function _findPointByBlock(PointVoting[] memory points, uint256 blockNumber) internal view
+        returns (PointVoting memory point, uint256 minPointNumber)
     {
-=======
-    /// @dev Binary search to estimate point that has a block number out of all the user points.
-    /// @param account Account address.
-    /// @param blockNumber Block to find.
-    /// @return Approximate point number for the specified block.
-    function _findBlockPointIndexForAccount(address account, uint256 blockNumber) internal view returns (uint256) {
-        uint256 _min = 0;
-        uint256 _max = mapUserPoints[account].length;
-        if (_max > 0) {
-            _max -= 1;
-        }
-
->>>>>>> f8bcc73f
-        for (uint256 i = 0; i < 128; ++i) {
-            // Will be always enough for 128-bit numbers
-            if (minPointNumber >= maxPointNumber) {
-                break;
-            }
-<<<<<<< HEAD
-            uint256 mid = (minPointNumber + maxPointNumber + 1) / 2;
-            if (pv[mid].blockNumber <= blockNumber) {
-                minPointNumber = mid;
-=======
-            uint256 _mid = (_min + _max + 1) / 2;
-            if (mapUserPoints[account][_mid].blockNumber <= blockNumber) {
-                _min = _mid;
->>>>>>> f8bcc73f
-            } else {
-                maxPointNumber = mid - 1;
-            }
-        }
-    }
-
-    /// @dev Binary search to estimate point that has a block number out of all the user points.
-    /// @param account Account address.
-    /// @param blockNumber Block to find.
-    /// @return Approximate point number for the specified block.
-    function _findBlockPointIndexForAccount(address account, uint256 blockNumber) internal view returns (uint256) {
-        uint256 maxPointNumber = userPointHistory[account].length;
+        // Get the last available point number
+        uint256 maxPointNumber = points.length;
         if (maxPointNumber > 0) {
             maxPointNumber -= 1;
-        }
-
-        return _binarySearch(userPointHistory[account], maxPointNumber, blockNumber);
-    }
-
-    /// @dev Binary search to estimate point that has a block number out of all the points.
-    /// @param blockNumber Block to find.
-    /// @param maxPointNumber Max point number.
-    /// @return Approximate point number for the specified block.
-    function _findBlockPointIndex(uint256 blockNumber, uint256 maxPointNumber) internal view returns (uint256) {
-<<<<<<< HEAD
-        return _binarySearch(pointHistory, maxPointNumber, blockNumber);
-=======
-        // Binary search
-        uint256 _min = 0;
-        uint256 _max = maxPointNumber;
-        for (uint256 i = 0; i < 128; ++i) {
-            // Will be always enough for 128-bit numbers
-            if (_min >= _max) {
-                break;
-            }
-            uint256 _mid = (_min + _max + 1) / 2;
-            if (mapSupplyPoints[_mid].blockNumber <= blockNumber) {
-                _min = _mid;
-            } else {
-                _max = _mid - 1;
-            }
-        }
-        return _min;
->>>>>>> f8bcc73f
-    }
-
+
+            // Binary search that will be always enough for 128-bit numbers
+            for (uint256 i = 0; i < 128; ++i) {
+                if (minPointNumber >= maxPointNumber) {
+                    point  = points[minPointNumber];
+                    break;
+                }
+                uint256 mid = (minPointNumber + maxPointNumber + 1) / 2;
+
+                if (points[mid].blockNumber <= blockNumber) {
+                    minPointNumber = mid;
+                } else {
+                    maxPointNumber = mid - 1;
+                }
+            }
+        }
+    }
 
     /// @dev Get the current voting power for `account` and time `t`
     /// @param account User wallet address
     /// @param t Epoch time to return voting power at
     /// @return vBalance User voting power.
     function _balanceOfLocked(address account, uint256 t) internal view returns (uint256 vBalance) {
-<<<<<<< HEAD
-        uint256 pointNumber = userPointHistory[account].length;
+        uint256 pointNumber = mapUserPoints[account].length;
         if (pointNumber == 0) {
             return 0;
         } else {
-            PointVoting memory uPoint = userPointHistory[account][pointNumber - 1];
+            PointVoting memory uPoint = mapUserPoints[account][pointNumber - 1];
             uPoint.bias -= uPoint.slope * int128(int256(t) - int256(uPoint.ts));
             if (uPoint.bias > 0) {
                 vBalance = uint256(int256(uPoint.bias));
-=======
-        uint256 _point = mapUserPoints[account].length;
-        if (_point == 0) {
-            return 0;
-        } else {
-            PointVoting memory lastPoint = mapUserPoints[account][_point - 1];
-            lastPoint.bias -= lastPoint.slope * int128(int256(t) - int256(lastPoint.ts));
-            if (lastPoint.bias > 0) {
-                vBalance = uint256(int256(lastPoint.bias));
->>>>>>> f8bcc73f
             }
         }
     }
@@ -609,26 +496,19 @@
     /// @dev Gets the account balance.
     /// @param account Account address.
     function balanceOf(address account) public view override returns (uint256 balance) {
-        balance = uint256(int256(mapLockedBalance[account].amount));
+        balance = uint256(int256(mapLockedBalances[account].amount));
     }
 
     /// @dev Gets the account balance at a specific block number.
     /// @param account Account address.
     /// @param blockNumber Block number.
     /// @return balance Token balance.
-    /// @return pointIdx Index of a point with the requested block number balance.
-    function balanceOfAt(address account, uint256 blockNumber) external view returns (uint256 balance, uint256 pointIdx) {
+    function balanceOfAt(address account, uint256 blockNumber) external view returns (uint256 balance) {
         // Find point with the closest block number to the provided one
-        pointIdx = _findBlockPointIndexForAccount(account, blockNumber);
+        (PointVoting memory uPoint, ) = _findPointByBlock(mapUserPoints[account], blockNumber);
         // If the block number at the point index is bigger than the specified block number, the balance was zero
-<<<<<<< HEAD
-        PointVoting memory uPoint = userPointHistory[account][pointIdx];
         if (uPoint.blockNumber <= blockNumber) {
             balance = uPoint.balance;
-=======
-        if (mapUserPoints[account][pointIdx].blockNumber <= blockNumber) {
-            balance = mapUserPoints[account][pointIdx].balance;
->>>>>>> f8bcc73f
         }
     }
 
@@ -638,51 +518,35 @@
         return _balanceOfLocked(account, block.timestamp);
     }
 
-    function _getBlockTime(uint256 blockNumber) internal view returns (PointVoting memory hPoint, uint256 blockTime) {
-        // Check the block number to be in the past or current block
+    /// @dev Gets the block time adjustment for two neighboring points.
+    /// @param blockNumber Block number.
+    /// @return point Point with the specified block number (or closest to it).
+    /// @return blockTime Adjusted block time of the neighboring point.
+    function _getBlockTime(uint256 blockNumber) internal view returns (PointVoting memory point, uint256 blockTime) {
+        // Check the block number to be in the past or equal to the current block
         if (blockNumber > block.number) {
             revert WrongBlockNumber(blockNumber, block.number);
         }
-<<<<<<< HEAD
         // Get the minimum historical point with the provided block number
-        uint256 maxPoint = totalNumPoints;
-        uint256 hMin = _findBlockPointIndex(blockNumber, maxPoint);
-        hPoint = pointHistory[hMin];
+        uint256 minPointNumber;
+        (point, minPointNumber) = _findPointByBlock(supplyPoints, blockNumber);
 
         uint256 dBlock;
         uint256 dt;
-        if (hMin < maxPoint) {
-            PointVoting memory hPointNext = pointHistory[hMin + 1];
-            dBlock = hPointNext.blockNumber - hPoint.blockNumber;
-            dt = hPointNext.ts - hPoint.ts;
-=======
-
-        // Binary search
-        uint256 _min = _findBlockPointIndexForAccount(account, blockNumber);
-
-        PointVoting memory uPoint = mapUserPoints[account][_min];
-
-        uint256 maxPoint = numPoints;
-        uint256 _point = _findBlockPointIndex(blockNumber, maxPoint);
-        PointVoting memory point0 = mapSupplyPoints[_point];
-        uint256 d_block = 0;
-        uint256 d_t = 0;
-        if (_point < maxPoint) {
-            PointVoting memory point1 = mapSupplyPoints[_point + 1];
-            d_block = point1.blockNumber - point0.blockNumber;
-            d_t = point1.ts - point0.ts;
->>>>>>> f8bcc73f
+        if (minPointNumber < totalNumPoints) {
+            PointVoting memory pointNext = supplyPoints[minPointNumber + 1];
+            dBlock = pointNext.blockNumber - point.blockNumber;
+            dt = pointNext.ts - point.ts;
         } else {
-            dBlock = block.number - hPoint.blockNumber;
-            dt = block.timestamp - hPoint.ts;
-        }
-        blockTime = hPoint.ts;
+            dBlock = block.number - point.blockNumber;
+            dt = block.timestamp - point.ts;
+        }
+        blockTime = point.ts;
         if (dBlock > 0) {
-            blockTime += (dt * (blockNumber - hPoint.blockNumber)) / dBlock;
-        }
-    }
-
-<<<<<<< HEAD
+            blockTime += (dt * (blockNumber - point.blockNumber)) / dBlock;
+        }
+    }
+
     /// @dev Gets voting power at a specific block number.
     /// @param account Account address.
     /// @param blockNumber Block number.
@@ -691,15 +555,10 @@
         (, uint256 blockTime) = _getBlockTime(blockNumber);
 
         // Find the user point for the provided block number
-        uint256 uMin = _findBlockPointIndexForAccount(account, blockNumber);
-        PointVoting memory uPoint = userPointHistory[account][uMin];
+        (PointVoting memory uPoint, ) = _findPointByBlock(mapUserPoints[account], blockNumber);
         // Calculate bias based on a block time
-        uPoint.bias -= uPoint.slope * int128(int256(blockTime - uPoint.ts));
+        uPoint.bias -= uPoint.slope * int128(int256(blockTime) - int256(uPoint.ts));
         if (uPoint.bias > 0) {
-=======
-        uPoint.bias -= uPoint.slope * int128(int256(block_time) - int256(uPoint.ts));
-        if (uPoint.bias >= 0) {
->>>>>>> f8bcc73f
             balance = uint256(uint128(uPoint.bias));
         }
     }
@@ -734,14 +593,8 @@
     /// @dev Calculate total voting power at time `t`. Adheres to the ERC20 `totalSupplyLocked` for Aragon compatibility
     /// @return Total voting power
     function totalSupplyLockedAtT(uint256 t) public view returns (uint256) {
-<<<<<<< HEAD
-        PointVoting memory lastPoint = pointHistory[totalNumPoints];
+        PointVoting memory lastPoint = supplyPoints[totalNumPoints];
         return _supplyLockedAt(lastPoint, t);
-=======
-        uint256 _point = numPoints;
-        PointVoting memory lastPoint = mapSupplyPoints[_point];
-        return supplyLockedAt(lastPoint, t);
->>>>>>> f8bcc73f
     }
 
     /// @dev Gets total token supply.
@@ -753,19 +606,12 @@
     /// @dev Gets total token supply at a specific block number.
     /// @param blockNumber Block number.
     /// @return supplyAt Supply at the specified block number.
-    /// @return pointIdx Index of a point with the requested block number balance.
-    function totalSupplyAt(uint256 blockNumber) external view returns (uint256 supplyAt, uint256 pointIdx) {
+    function totalSupplyAt(uint256 blockNumber) external view returns (uint256 supplyAt) {
         // Find point with the closest block number to the provided one
-        pointIdx = _findBlockPointIndex(blockNumber, totalNumPoints);
+        (PointVoting memory sPoint, ) = _findPointByBlock(supplyPoints, blockNumber);
         // If the block number at the point index is bigger than the specified block number, the balance was zero
-<<<<<<< HEAD
-        PointVoting memory pv = pointHistory[pointIdx];
-        if (pv.blockNumber <= blockNumber) {
-            supplyAt = pv.balance;
-=======
-        if (mapSupplyPoints[pointIdx].blockNumber <= blockNumber) {
-            supplyAt = mapSupplyPoints[pointIdx].balance;
->>>>>>> f8bcc73f
+        if (sPoint.blockNumber <= blockNumber) {
+            supplyAt = sPoint.balance;
         }
     }
     
@@ -779,26 +625,8 @@
     /// @param blockNumber Block number to calculate the total voting power at.
     /// @return Total voting power.
     function getPastTotalSupply(uint256 blockNumber) public view override returns (uint256) {
-        (PointVoting memory hPoint, uint256 blockTime) = _getBlockTime(blockNumber);
-
-<<<<<<< HEAD
+        (PointVoting memory sPoint, uint256 blockTime) = _getBlockTime(blockNumber);
         // Now dt contains info on how far are we beyond the point
-        return _supplyLockedAt(hPoint, blockTime);
-=======
-        PointVoting memory pv = mapSupplyPoints[target_point];
-        uint256 dt = 0;
-        if (target_point < _point) {
-            PointVoting memory pointNext = mapSupplyPoints[target_point + 1];
-            if (pv.blockNumber != pointNext.blockNumber) {
-                dt = ((blockNumber - pv.blockNumber) * (pointNext.ts - pv.ts)) / (pointNext.blockNumber - pv.blockNumber);
-            }
-        } else {
-            if (pv.blockNumber != block.number) {
-                dt = ((blockNumber - pv.blockNumber) * (block.timestamp - pv.ts)) / (block.number - pv.blockNumber);
-            }
-        }
-        // Now dt contains info on how far are we beyond point
-        return supplyLockedAt(pv, pv.ts + dt);
->>>>>>> f8bcc73f
+        return _supplyLockedAt(sPoint, blockTime);
     }
 }