--- conflicted
+++ resolved
@@ -159,6 +159,8 @@
 
     // Set of Nominee structs
     Nominee[] public setNominees;
+    // Set of removed Nominee structs
+    Nominee[] public setRemovedNominees;
     // Mapping of hash(Nominee struct) => nominee Id
     mapping(bytes32 => uint256) public mapNomineeIds;
     // Mapping of hash(Nominee struct) => previously removed nominee flag
@@ -205,6 +207,8 @@
         timeSum = block.timestamp / WEEK * WEEK;
         // Push empty element to the zero-th index
         setNominees.push(Nominee(0, 0));
+        // For symmetry, push empty element to the zero-th index in the removed Nominee set as well
+        setRemovedNominees.push(Nominee(0, 0));
     }
 
     /// @dev Fill sum of nominee weights for the same type week-over-week for missed checkins and return the sum for the future week.
@@ -425,13 +429,8 @@
     /// @dev Gets Nominee relative weight (not more than 1.0) normalized to 1e18 (e.g. 1.0 == 1e18) and a sum of weights.
     /// @param account Address of the nominee in bytes32 form.
     /// @param chainId Chain Id.
-<<<<<<< HEAD
     /// @param time Relative weight at the specified timestamp in the past or present.
     /// @return relativeWeight Value of nominee relative weight normalized to 1e18.
-=======
-    /// @param time Timestamp in the past or present.
-    /// @return weight Value of relative weight normalized to 1e18.
->>>>>>> 122adc58
     /// @return totalSum Sum of nominee weights.
     function nomineeRelativeWeight(
         bytes32 account,
@@ -445,13 +444,8 @@
     /// @notice Nothing is recorded if the values are already filled.
     /// @param account Address of the nominee in bytes32 form.
     /// @param chainId Chain Id.
-<<<<<<< HEAD
     /// @param time Relative weight at the specified timestamp in the past or present.
     /// @return relativeWeight Value of nominee relative weight normalized to 1e18.
-=======
-    /// @param time Timestamp in the past or present.
-    /// @return weight Value of relative weight normalized to 1e18.
->>>>>>> 122adc58
     /// @return totalSum Sum of nominee weights.
     function nomineeRelativeWeightWrite(
         bytes32 account,
@@ -610,8 +604,9 @@
         pointsSum[nextTime].bias = newSum;
         timeSum = nextTime;
 
-        // Add to the removed nominee map
+        // Add to the removed nominee map and set
         mapRemovedNominees[nomineeHash] = true;
+        setRemovedNominees.push(nominee);
 
         // Remove nominee from the map
         mapNomineeIds[nomineeHash] = 0;
@@ -690,11 +685,25 @@
         return setNominees.length - 1;
     }
 
+    /// @dev Get the total number of removed nominees.
+    /// @notice The zero-th default nominee Id with id == 0 does not count.
+    /// @return Total number of removed nominees.
+    function getNumRemovedNominees() external view returns (uint256) {
+        return setRemovedNominees.length - 1;
+    }
+
     /// @dev Gets a full set of nominees.
     /// @notice The returned set includes the zero-th empty nominee instance.
     /// @return Set of all the nominees in the contract.
     function getAllNominees() external view returns (Nominee[] memory) {
         return setNominees;
+    }
+
+    /// @dev Gets a full set of removed nominees.
+    /// @notice The returned set includes the zero-th empty nominee instance.
+    /// @return Set of all the removed nominees in the contract.
+    function getAllRemovedNominees() external view returns (Nominee[] memory) {
+        return setRemovedNominees;
     }
 
     /// @dev Gets the nominee Id in the global nominees set.
